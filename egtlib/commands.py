from __future__ import annotations

import datetime
import io
import logging
import os
import shutil
import sys
import typing
<<<<<<< HEAD
from configparser import RawConfigParser
from contextlib import contextmanager
from typing import Type
=======
from typing import Optional, Type
import egtlib
import xdg
from configparser import ConfigParser
from contextlib import contextmanager
import os
import datetime
import sys
import logging
from egtlib.utils import SummaryCol, TaskStatCol, HoursCol, LastEntryCol
>>>>>>> 086a5f5e

import egtlib
from . import cli
from .utils import format_duration, format_td

log = logging.getLogger(__name__)


COMMANDS: typing.List[Type["cli.Command"]] = []


def register(c: Type["cli.Command"]):
    COMMANDS.append(c)
    return c


class EgtCommand(cli.Command):
    def __init__(self, args):
        super().__init__(args)
        self.args = args
        self.config = ConfigParser(interpolation=None) # we want '%' in formats to work directly
        self.config["config"] = {
                "date-format": "%d %B",
                "time-format": "%H:%M",
                "sync-tw-annotations": "True",
                "summary-columns": 'name, tags, logs, hours, last',
                }
        old_cfg = os.path.expanduser("~/.egt.conf")
        new_cfg = os.path.join(xdg.XDG_CONFIG_HOME, "egt")
        if os.path.isfile(new_cfg):
            if os.path.isfile(old_cfg):
                log.warn("Config file exists in old an new location.\n  %s used\n  %s will be ignored (remove to get rid of this message)\n", new_cfg, old_cfg)
        elif os.path.isfile(old_cfg):
            os.rename(old_cfg, new_cfg)
            log.info("Config file %s moved to new location %s", old_cfg, new_cfg)
        self.config.read([new_cfg])

    def make_egt(self, filter: typing.List[str] = []):
        return egtlib.Egt(config=self.config, filter=filter, show_archived=self.args.archived)

    @classmethod
    def add_subparser(cls, subparsers):
        parser = super().add_subparser(subparsers)
        parser.add_argument("--archived", action="store_true", help="also show archived projects")
        return parser


@register
class Scan(EgtCommand):
    """
    Update the list of known project files, by scanning everything below the
    home directory.
    """
    def main(self):
        if self.args.roots:
            dirs = self.args.roots
        else:
            dirs = [os.path.expanduser("~")]
        from .state import State
        State.rescan(dirs, config=self.config)

    @classmethod
    def add_subparser(cls, subparsers):
        parser = super().add_subparser(subparsers)
        parser.add_argument("roots", nargs="*", help="root directories to search (default: the home directory)")
        return parser


class ProjectsCommand(EgtCommand):
    def make_egt(self, allow_empty=True):
        res = super().make_egt(filter=self.args.projects)
        if not allow_empty and not res.projects:
            raise cli.Fail("No projects found. Run 'egt scan' first.")
        return res

    @classmethod
    def add_subparser(cls, subparsers):
        parser = super().add_subparser(subparsers)
        parser.add_argument("projects", nargs="*", help="projects list or filter (default: all)")
        return parser


@register
class List(ProjectsCommand):
    """
    List known projects.
    """
    def main(self):
        e = self.make_egt()
        homedir = os.path.expanduser("~")
        projects = e.projects

        if self.args.age:
            projects.sort(key=lambda p: -p.mtime)
            now = datetime.datetime.now()
            ages = []
            for project in projects:
                age = now - datetime.datetime.fromtimestamp(project.mtime)
                ages.append(format_td(age))
            age_len = max(len(a) for a in ages)

        name_len = max((len(x.name) for x in projects))
        for idx, p in enumerate(projects):
            if self.args.files:
                if self.args.age:
                    print(ages[idx].ljust(age_len), p.abspath)
                else:
                    print(p.abspath)
            else:
                path = p.path
                if p.path.startswith(homedir):
                    path = "~" + p.path[len(homedir):]
                if self.args.age:
                    print(p.name.ljust(name_len), ages[idx].ljust(age_len), path)
                else:
                    print(p.name.ljust(name_len), path)

    @classmethod
    def add_subparser(cls, subparsers):
        parser = super().add_subparser(subparsers)
        parser.add_argument("--files", action="store_true", help="list paths to .egt files")
        parser.add_argument("--age", action="store_true", help="sort by age and show ages")
        return parser


@register
class Summary(ProjectsCommand):
    """
    Print a summary of the activity on all projects
    """

    def _load_col_config(self, projs):
        COLUMNS = {
                "name": SummaryCol("Name", "l", lambda p: p.name),
                "tags": SummaryCol("Tags", "l", lambda p: " ".join(sorted(p.tags))),
                "logs": SummaryCol("Logs", "r", lambda p: len(list(p.log.entries))),
                "tasks": TaskStatCol("Tasks", "r", projs),
                "hours": HoursCol("Hrs", "c"),
                "last": LastEntryCol("Last entry", "r"),
        }
        active_cols = []
        raw_cols = self.config.get("config", "summary-columns")
        for raw in raw_cols.split(","):
            col = raw.strip().lower()
            if col in COLUMNS:
                active_cols.append(COLUMNS[col])
                active_cols[-1].init_data()
        return active_cols, COLUMNS

    def main(self):
        from texttable import Texttable
<<<<<<< HEAD

        termsize = shutil.get_terminal_size((80, 25))
        table = Texttable(max_width=termsize.columns)
        table.set_deco(Texttable.HEADER)
        table.set_cols_align(("l", "l", "r", "c", "r"))
        table.add_row(("Name", "Tags", "Logs", "Hrs", "Last entry"))
        e = self.make_egt()
=======
        import shutil
        e = self.make_egt(self.args.projects)
>>>>>>> 086a5f5e
        projs = e.projects

        active_cols, columns = self._load_col_config(projs)
        termsize = shutil.get_terminal_size((80, 25))
        if self.args.width:
            table = Texttable(max_width=self.args.width)
        else:
            table = Texttable(max_width=termsize.columns)
        table.set_deco(Texttable.HEADER)
        table.set_cols_align([c.align for c in active_cols])
        table.add_row([c.label for c in active_cols])

        if self.args.name:
            sorted_projects = sorted(projs, key=lambda p: p.name)
        elif self.args.tasks:
            sorted_projects = sorted(projs, key=lambda p: columns["tasks"].task_stats[p.name])
        else:
            blanks = []
            worked = []
            for p in projs:
                if p.last_updated is None:
                    blanks.append(p)
                else:
                    worked.append(p)

            blanks.sort(key=lambda p: p.name)
            worked.sort(key=lambda p: p.last_updated)
            sorted_projects = blanks+worked

        def add_summary(p):
            table.add_row([c.func(p) for c in active_cols])

#        res["mins"] = self.elapsed
#        res["last"] = self.last_updated
#        res["tags"] = self.tags
#        res["entries"] = len(self.log)
#        #"%s" % format_duration(mins),
#        #format_td(datetime.datetime.now() - self.last_updated)),
#        print "%s\t%s" % (self.name, ", ".join(stats))

        for p in sorted_projects:
            add_summary(p)

        print(table.draw())

<<<<<<< HEAD
=======
    @classmethod
    def add_args(cls, subparser):
        super().add_args(subparser)
        subparser.add_argument("projects", nargs="*", help="list of projects to summarise (default: all)")
        sorting = subparser.add_mutually_exclusive_group()
        sorting.add_argument("--name", action="store_true", help="sort projects by name")
        sorting.add_argument("--tasks", action="store_true", help="sort projects by number of tasks")
        sorting.add_argument("--update", action="store_true", help="sort projects by last log-update (default)")
        subparser.add_argument("--width", type=int, help="width of output, useful when piped to other command")

>>>>>>> 086a5f5e

@register
class Term(ProjectsCommand):
    """
    Open a terminal in the directory of the given project(s)
    """
    def main(self):
        e = self.make_egt()
        for proj in e.projects:
            proj.spawn_terminal()


@register
class Work(ProjectsCommand):
    """
    Open a terminal in a project directory, and edit the project file.
    """
    def main(self):
        e = self.make_egt()
        for proj in e.projects:
            proj.spawn_terminal(with_editor=True)


@register
class Edit(ProjectsCommand):
    """
    Open a terminal in a project directory, and edit the project file.
    """
    def main(self):
        e = self.make_egt()
        for proj in e.projects:
            proj.run_editor()


@register
class Grep(EgtCommand):
    """
    Run 'git grep' on all project .git dirs
    """
    def main(self):
        e = self.make_egt(self.args.projects)
        for proj in e.projects:
            proj.run_grep([self.args.pattern])

    @classmethod
    def add_subparser(cls, subparsers):
        parser = super().add_subparser(subparsers)
        parser.add_argument("pattern", help="pattern to pass to git grep")
        parser.add_argument("projects", nargs="*", help="project(s) to work on")
        return parser


@register
class MrConfig(ProjectsCommand):
    """
    Print a mr configuration snippet for all git projects
    """
    def main(self):
        e = self.make_egt()
        for name, proj in e.projects.items():
            for gd in proj.gitdirs():
                gd = os.path.abspath(os.path.join(gd, ".."))
                print("[{}]".format(gd))
                print()


@register
class Weekrpt(ProjectsCommand):
    """
    Compute weekly reports
    """
    def main(self):
        from texttable import Texttable

        # egt weekrpt also showing stats by project, and by tags
        e = self.make_egt()
        # TODO: add an option to choose the current time
        # if self.args.projects:
        #     end = datetime.datetime.strptime(self.args.projects[0], "%Y-%m-%d").date()
        # else:
        #     end = None
        end = None

        termsize = shutil.get_terminal_size((80, 25))
        table = Texttable(max_width=termsize.columns)
        table.set_deco(Texttable.HEADER)
        table.set_cols_align(("l", "r", "r", "r", "r"))
        table.set_cols_dtype(('t', "i", "i", "i", "i"))
        table.add_row(("Tag", "Entries", "Hours", "h/day", "h/wday"))
        rep = e.weekrpt(end=end)
        print()
        print(" * Activity from %s to %s" % (rep["begin"], rep["until"]))
        print()
        log = rep["log"]

        # Global stats
        table.add_row(("(any)", rep["count"], rep["hours"], rep["hours_per_day"], rep["hours_per_workday"]))

        # Per-tag stats
        all_tags = set()
        for p in e.projects:
            all_tags |= p.tags
        for t in sorted(all_tags):
            rep = e.weekrpt(end=end, tags=frozenset((t,)))
            table.add_row((t, rep["count"], rep["hours"], rep["hours_per_day"], rep["hours_per_workday"]))

        print(table.draw())
        print()

        # Per-package stats
        table = Texttable(max_width=termsize.columns)
        table.set_deco(Texttable.HEADER)
        table.set_cols_align(("l", "r", "r", "r", "r"))
        table.set_cols_dtype(('t', "i", "i", "i", "i"))
        table.add_row(("Project", "Entries", "Hours", "h/day", "h/wday"))
        for p in e.projects:
            rep = e.weekrpt(end=end, projs=[p])
            if not rep["count"]:
                continue
            table.add_row((p.name, rep["count"], rep["hours"], rep["hours_per_day"], rep["hours_per_workday"]))

        print(table.draw())
        print()

        log.sort(key=lambda x: x[0].begin)
        for log_entry, p in log:
            log_entry.print(sys.stdout, project=p.name)


@register
class PrintLog(ProjectsCommand):
    """
    Output the log for one or more projects
    """
    NAME = "print_log"

    def main(self):
        e = self.make_egt()
        log = []
        projs = set()
        for p in e.projects:
            for log_entry in p.log.entries:
                log.append((log_entry, p))
            projs.add(p)

        log.sort(key=lambda x: x[0].begin)
        if len(projs) == 1:
            for log_entry, p in log:
                log_entry.print(sys.stdout)
        else:
            for log_entry, p in log:
                log_entry.print(sys.stdout, p)


@register
class Cat(ProjectsCommand):
    """
    Output the content of one or more project files
    """
    NAME = "cat"

    def main(self):
        if self.args.log:
            # delegate to separate command
            action = PrintLog(self.args)
            action.main()
            return

        e = self.make_egt()
        for p in e.projects:
            if self.args.raw:
                with open(p.abspath) as fd:
                    print(fd.read(), end="")
            else:
                p.sync_tasks(modify_state=False)
                p.print(sys.stdout)

    @classmethod
<<<<<<< HEAD
    def add_subparser(cls, subparsers):
        parser = super().add_subparser(subparsers)
        group = parser.add_mutually_exclusive_group()
        group.add_argument("-r", "--raw", action="store_true",
                           help="print the egt-file(s) directly, do not update task info)")
        group.add_argument("-l", "--log", action="store_true", help="limit output to (merged) project log")
        return parser
=======
    def add_args(cls, subparser):
        super().add_args(subparser)
        group = subparser.add_mutually_exclusive_group()
        group.add_argument("-r", "--raw", action="store_true",
                help="print the egt-file(s) directly, do not update task info)"
                )
        group.add_argument("-l", "--log", action="store_true", help="limit output to (merged) project log")
        subparser.add_argument("projects", nargs="*", help="project(s) to work on")
>>>>>>> 086a5f5e


@register
class Annotate(EgtCommand):
    """
    Print a project file on stdout, annotating its contents with anything
    useful that can be computed.
    """
    def main(self):
        egt = egtlib.Egt(config=self.config, show_archived=True)
        abspath = os.path.abspath(self.args.project)
        if os.path.exists(abspath):
            if self.args.stdin:
                proj = egt.load_project(abspath, project_fd=sys.stdin)
            else:
                proj = egt.load_project(abspath)
        else:
            if self.args.stdin:
                proj = egt.project(self.args.project, project_fd=sys.stdin)
            else:
                proj = egt.project(self.args.project)
        if proj is None:
            log.info("No project found.")
            return

        proj.annotate()
        proj.print(sys.stdout)

    @classmethod
    def add_subparser(cls, subparsers):
        parser = super().add_subparser(subparsers)
        parser.add_argument("project", help="project to work on")
        parser.add_argument("--stdin", action="store_true", help="read project file data from stdin")
        return parser


@register
class Archive(ProjectsCommand):
    """
    Output the log for one or more projects
    """
    def main(self):
        cutoff = datetime.datetime.strptime(self.args.month, "%Y-%m").date()
        cutoff = (cutoff + datetime.timedelta(days=40)).replace(day=1)

        e = self.make_egt()
        with self.report_fd() as fd:
            for p in e.projects:
                archives = p.archive(cutoff, report_fd=fd, save=self.args.remove_old, combined=self.args.singlefile)
                for archive in archives:
                    print("Archived {}: {}".format(p.name, archive.abspath))

    @contextmanager
    def report_fd(self):
        if self.args.output:
            with open(self.args.output, "wt") as fd:
                yield fd
        else:
            yield sys.stdout

    @classmethod
    def add_subparser(cls, subparsers):
        parser = super().add_subparser(subparsers)
        last_month = datetime.date.today().replace(day=1) - datetime.timedelta(days=1)
        parser.add_argument(
                "--month", "-m", action="store", default=last_month.strftime("%Y-%m"),
                help="print log until the given month (default: %(default)s)")
        parser.add_argument(
                "--remove-old", action="store_true",
                help="rewrite the original project file removing archived entries")
        parser.add_argument(
                "--output", "-o", action="store",
                help="output of aggregated archived logs (default: standard output)")
<<<<<<< HEAD
        return parser
=======
        subparser.add_argument(
                "--singlefile", "-s", action="store_true", help="write archive log lines into a single file")
>>>>>>> 086a5f5e


@register
class Backup(ProjectsCommand):
    """
    Backup of egt project core information
    """
    def main(self):
        out = self.config.get("config", "backup-output", fallback=None)
        e = self.make_egt()
        if out:
            out = datetime.datetime.now().strftime(out)
            with open(out, "wb") as fd:
                e.backup(fd)
        else:
            e.backup(sys.stdout)


@register
class Next(ProjectsCommand):
    """
    Show the top of the notes of the most recent .egt files
    """
    def main(self):
        from texttable import Texttable

        termsize = shutil.get_terminal_size((80, 25))
        table = Texttable(max_width=termsize.columns)
        table.set_deco(Texttable.HEADER)
        table.set_cols_align(("l", "l", "l"))
        table.add_row(("Name", "Age", "First entry"))

        egt = self.make_egt()
        projects = sorted(egt.projects, key=lambda p: -p.mtime)
        now = datetime.datetime.today()
        for p in projects:
            if not p.body.content:
                continue
            with io.StringIO() as fd:
                p.body.content[0].print(file=fd)
                text = fd.getvalue().strip()
            age = now - datetime.datetime.fromtimestamp(p.mtime)
            table.add_row((p.name, format_td(age), text))

        print(table.draw())


@register
class Completion(EgtCommand):
    """
    Tab completion support
    """
    def main(self):
        if not self.args.subcommand:
            raise cli.Fail("Usage: egt completion {commands|projects|tags}")
        if self.args.subcommand == "commands":
            for c in COMMANDS:
                print(c.NAME or c.__name__.lower())
        elif self.args.subcommand == "projects":
            e = self.make_egt()
            names = e.project_names
            for n in names:
                print(n)
        elif self.args.subcommand == "tags":
            e = self.make_egt()
            res = set()
            for p in e.projects:
                res |= p.tags
            for n in sorted(res):
                print(n)
        else:
            raise cli.Fail("Usage: egt completion {commands|projects|tags}")

    @classmethod
    def add_subparser(cls, subparsers):
        parser = super().add_subparser(subparsers)
        parser.add_argument("subcommand", nargs="?", default=None, help="command for which to provide completion")
        return parser<|MERGE_RESOLUTION|>--- conflicted
+++ resolved
@@ -7,12 +7,7 @@
 import shutil
 import sys
 import typing
-<<<<<<< HEAD
-from configparser import RawConfigParser
-from contextlib import contextmanager
-from typing import Type
-=======
-from typing import Optional, Type
+from . import cli
 import egtlib
 import xdg
 from configparser import ConfigParser
@@ -21,12 +16,7 @@
 import datetime
 import sys
 import logging
-from egtlib.utils import SummaryCol, TaskStatCol, HoursCol, LastEntryCol
->>>>>>> 086a5f5e
-
-import egtlib
-from . import cli
-from .utils import format_duration, format_td
+from egtlib.utils import SummaryCol, TaskStatCol, HoursCol, LastEntryCol, format_td
 
 log = logging.getLogger(__name__)
 
@@ -174,18 +164,7 @@
 
     def main(self):
         from texttable import Texttable
-<<<<<<< HEAD
-
-        termsize = shutil.get_terminal_size((80, 25))
-        table = Texttable(max_width=termsize.columns)
-        table.set_deco(Texttable.HEADER)
-        table.set_cols_align(("l", "l", "r", "c", "r"))
-        table.add_row(("Name", "Tags", "Logs", "Hrs", "Last entry"))
-        e = self.make_egt()
-=======
-        import shutil
-        e = self.make_egt(self.args.projects)
->>>>>>> 086a5f5e
+        e = self.make_egt()
         projs = e.projects
 
         active_cols, columns = self._load_col_config(projs)
@@ -231,8 +210,6 @@
 
         print(table.draw())
 
-<<<<<<< HEAD
-=======
     @classmethod
     def add_args(cls, subparser):
         super().add_args(subparser)
@@ -242,8 +219,6 @@
         sorting.add_argument("--tasks", action="store_true", help="sort projects by number of tasks")
         sorting.add_argument("--update", action="store_true", help="sort projects by last log-update (default)")
         subparser.add_argument("--width", type=int, help="width of output, useful when piped to other command")
-
->>>>>>> 086a5f5e
 
 @register
 class Term(ProjectsCommand):
@@ -422,7 +397,6 @@
                 p.print(sys.stdout)
 
     @classmethod
-<<<<<<< HEAD
     def add_subparser(cls, subparsers):
         parser = super().add_subparser(subparsers)
         group = parser.add_mutually_exclusive_group()
@@ -430,16 +404,6 @@
                            help="print the egt-file(s) directly, do not update task info)")
         group.add_argument("-l", "--log", action="store_true", help="limit output to (merged) project log")
         return parser
-=======
-    def add_args(cls, subparser):
-        super().add_args(subparser)
-        group = subparser.add_mutually_exclusive_group()
-        group.add_argument("-r", "--raw", action="store_true",
-                help="print the egt-file(s) directly, do not update task info)"
-                )
-        group.add_argument("-l", "--log", action="store_true", help="limit output to (merged) project log")
-        subparser.add_argument("projects", nargs="*", help="project(s) to work on")
->>>>>>> 086a5f5e
 
 
 @register
@@ -513,12 +477,9 @@
         parser.add_argument(
                 "--output", "-o", action="store",
                 help="output of aggregated archived logs (default: standard output)")
-<<<<<<< HEAD
-        return parser
-=======
-        subparser.add_argument(
+        parser.add_argument(
                 "--singlefile", "-s", action="store_true", help="write archive log lines into a single file")
->>>>>>> 086a5f5e
+        return parser
 
 
 @register
