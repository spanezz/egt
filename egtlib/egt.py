<<<<<<< HEAD
from __future__ import annotations

=======
from typing import List, Dict, Any, Set, Optional, TextIO, BinaryIO
from configparser import ConfigParser
import logging
>>>>>>> 086a5f5e
import datetime
import logging
import re
import sys
from configparser import RawConfigParser
from typing import Any, BinaryIO, Dict, List, Optional, Set, TextIO

import taskw

from .project import Project
from .state import State
from .utils import intervals_intersect

log = logging.getLogger(__name__)


class WeeklyReport(object):
    def __init__(self):
        self.projs: List["Project"] = []

    def add(self, p: Project) -> None:
        self.projs.append(p)

    def report(self, end: datetime.date = None, days: int = 7) -> Dict[str, Any]:
        if end is None:
            d_until = datetime.date.today()
        else:
            d_until = end
        d_begin = d_until - datetime.timedelta(days=days)

        res: Dict[str, Any] = dict(
            begin=d_begin,
            until=d_until,
        )

        log = []
        count = 0
        mins = 0
        for p in self.projs:
            for e in p.log.entries:
                if intervals_intersect(
                        e.begin.date(), e.until.date() if e.until else datetime.date.today(), d_begin, d_until):
                    log.append((e, p))
                    count += 1
                    mins += e.duration

        res.update(
            count=count,
            hours=mins / 60,
            hours_per_day=mins / 60 / days,
            hours_per_workday=mins / 60 / 5,  # FIXME: properly compute work days in period
            log=log,
        )

        return res


class ProjectFilter:
    """
    Filter for projects, based on a list of keywords.

    A keyword can be:
        +tag  matches projects that have this tag
        -tag  matches projects that do not have this tag
        name  matches projects with this name
          NN  matches the project of the taskwarrior task with ID NN
           _  matches the project of the last taskwarrior task completed today
     pattern  if only one keyword: fnmatch pattern to match against project names

    A project matches the filter if its name is explicitly listed. If it is
    not, it matches if its tag set contains all the +tag tags, and does not
    contain any of the -tag tags.
    """
    def __init__(self, args: List[str]):
        self._tw: Optional[taskw.TaskWarrior] = None
        self.args = args
        self.names: Set[str] = set()
        self.tags_wanted: Set[str] = set()
        self.tags_unwanted: Set[str] = set()
        self.bad_filter: bool = False

        for f in args:
            if f == "_":
                tasks = self.tw.filter_tasks({"status": "completed", "end": datetime.date.today()})
                try:
                    self.names.add(tasks[0]["project"])
                except (IndexError, KeyError):
                    self.bad_filter = True
            elif f.startswith("+"):
                self.tags_wanted.add(f[1:])
            elif f.startswith("-"):
                self.tags_unwanted.add(f[1:])
            else:
                if f.isdecimal():
                    task = self.tw.get_task(id=int(f))
                    try:
                        self.names.add(task[1]["project"])
                    except (IndexError, KeyError):
                        self.bad_filter = True
                else:
                    self.names.add(f)
        if self.bad_filter:
            log.warn("bad filter no projects will match")

    @property
    def tw(self) -> taskw.TaskWarrior:
        if self._tw is None:
            self._tw = taskw.TaskWarrior(marshal=True)
        return self._tw

    def matches(self, project: Project) -> bool:
        """
        Check if this project matches the filter.
        """
        # do not match if the filter was bad
        # (prevents accidentlly running on all projects)
        if self.bad_filter:
            return False
        if self.names and project.name not in self.names:
            # project-name is not mached exactly
            exact_match = False
            # check if a pattern is matches
            pattern_match = False
            if len(self.names) == 1:
                import fnmatch
                (pattern,) = self.names
                pattern_match = fnmatch.fnmatch(project.name, pattern)
            if not exact_match and not pattern_match:
                return False
        if self.tags_wanted and self.tags_wanted.isdisjoint(project.tags):
            return False
        if self.tags_unwanted and not self.tags_unwanted.isdisjoint(project.tags):
            return False
        return True


class Egt:
<<<<<<< HEAD
    def __init__(
            self,
            config: Optional[RawConfigParser] = None,
            filter: List[str] = [],
            show_archived: bool = False,
            statedir: str = None):
=======
    def __init__(self, config: Optional[ConfigParser] = None, filter: List[str] = [], show_archived: bool = False, statedir: str = None):
>>>>>>> 086a5f5e
        self.config = config
        self.state = State()
        self.state.load(statedir)
        self.show_archived = show_archived
        self.filter = ProjectFilter(filter)
        # Dict mapping project names to Project objects.
        # It is built lazily when needed, and is None when not yet built.
        self._projects: Optional[Dict[str, Project]] = None

    def load_project(self, fname: str, project_fd: TextIO = None) -> Optional[Project]:
        """
        Return a Project object given its file name.

        Returns None if the file does not exist or no suitable project could be
        created from that file.
        """
        from .project import Project
        if not Project.has_project(fname):
            log.warning("project %s has disappeared: please rerun scan", fname)
            return None
        proj = Project.from_file(fname, fd=project_fd, config=self.config)
        if not self.show_archived and proj.archived:
            return None
        proj.default_tags.update(self._default_tags(fname))
        if not self.filter.matches(proj):
            return None
        return proj

    def _load_projects(self) -> Dict[str, Project]:
        projs = {}
        for name, info in self.state.projects.items():
            proj = self.load_project(info["fname"])
            if proj is None:
                continue
            projs[proj.name] = proj
        return projs

    def _default_tags(self, abspath: str) -> Set[str]:
        """
        Guess tags from the project file pathname
        """
        if self.config is None:
            return set()
        if "autotag" not in self.config:
            return set()
        autotags = self.config["autotag"]
        if autotags is None:
            return set()

        tags: Set[str] = set()
        for tag, regexp in autotags.items():
            if re.search(regexp, abspath):
                tags.add(tag)
        return tags

    @property
    def loaded_projects(self) -> Dict[str, Project]:
        if self._projects is None:
            self._projects = self._load_projects()
        return self._projects

    @property
    def projects(self) -> List[Project]:
        return sorted(self.loaded_projects.values(), key=lambda p: p.name)

    @property
    def project_names(self):
        return sorted(self.loaded_projects.keys())

    @property
    def all_tags(self) -> List[str]:
        res: Set[str] = set()
        for p in self.projects:
            res.update(p.tags)
        return sorted(res)

    def project(self, name: str, project_fd: Optional[TextIO] = None) -> Optional[Project]:
        """
        Return a Project by its name
        """
        # Try loading from _projects, if we have already loaded it
        if self._projects is not None:
            return self._projects.get(name, None)

        # Otherwise, look it up on state and load it on the fly
        info = self.state.projects.get(name, None)
        if info is None:
            return None
        return self.load_project(info["fname"], project_fd=project_fd)

    def weekrpt(
            self,
            tags: List[str] = None,
            end: datetime.date = None,
            days: int = 7,
            projs: List[Project] = None) -> Dict[str, Any]:
        rep = WeeklyReport()
        if projs:
            for p in projs:
                rep.add(p)
        else:
            for p in self.projects:
                if not tags or p.tags.issuperset(tags):
                    rep.add(p)
        return rep.report(end, days)

    def backup(self, out: BinaryIO = sys.stdout.buffer) -> None:
        import tarfile
        tarout = tarfile.open(None, "w|", fileobj=out)
        for p in self.projects:
            p.backup(tarout)
        tarout.close()<|MERGE_RESOLUTION|>--- conflicted
+++ resolved
@@ -1,11 +1,6 @@
-<<<<<<< HEAD
-from __future__ import annotations
-
-=======
 from typing import List, Dict, Any, Set, Optional, TextIO, BinaryIO
 from configparser import ConfigParser
 import logging
->>>>>>> 086a5f5e
 import datetime
 import logging
 import re
@@ -143,16 +138,12 @@
 
 
 class Egt:
-<<<<<<< HEAD
     def __init__(
             self,
             config: Optional[RawConfigParser] = None,
             filter: List[str] = [],
             show_archived: bool = False,
             statedir: str = None):
-=======
-    def __init__(self, config: Optional[ConfigParser] = None, filter: List[str] = [], show_archived: bool = False, statedir: str = None):
->>>>>>> 086a5f5e
         self.config = config
         self.state = State()
         self.state.load(statedir)
