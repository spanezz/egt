from __future__ import absolute_import
import os.path
import subprocess
import datetime
import sys
import re

MONTHS = {
    "gennaio": 1,
    "febbraio": 2,
    "marzo": 3,
    "aprile": 4,
    "maggio": 5,
    "giugno": 6,
    "luglio": 7,
    "agosto": 8,
    "settembre": 9,
    "ottobre": 10,
    "novembre": 11,
    "dicembre": 12,
}

def parsetime(s):
    h, m = s.split(":")
    return datetime.time(int(h), int(m), 0)

def format_duration(mins):
    h = mins / 60
    m = mins % 60
    if m:
        return "%dh %dm" % (h, m)
    else:
        return "%dh" % h

def format_td(td):
    if td.days > 0:
        return "%d days" % td.days
    else:
        return format_duration(td.seconds/60)

class Log(object):
    def __init__(self, begin, until, body):
        self.begin = begin
        self.until = until
        self.body = body

    @property
    def duration(self):
        """
        Return the duration in minutes
        """
        if not self.until:
            until = datetime.datetime.now()
        else:
            until = self.until

        td = (until - self.begin)
        return (td.days * 86400 + td.seconds) / 60

    @property
    def formatted_duration(self):
        return format_duration(self.duration)

    def output(self, project=None):
        head = [ self.begin.strftime("%d %B: %H:%M-") ]
        if self.until:
            head.append(self.until.strftime("%H:%M "))
            head.append(format_duration(self.duration))
        if project is not None:
            head.append(" [%s]" % project)
        print "".join(head)
        print self.body

class LogParser(object):
    re_yearline = re.compile("(?:^|\n)\s*(?P<year>[12][0-9]{3})\s*(?:$|\n)")
    re_loghead = re.compile(r"^(?P<day>[0-9 ][0-9]) (?P<month>\w+)(?:\s+(?P<year>\d+))?:\s+(?P<start>\d+:\d+)-\s*(?P<end>\d+:\d+)?")

    def __init__(self):
        self.year = datetime.date.today().year
        self.begin = None
        self.until = None
        self.logbody = []

    def flush(self):
        res = Log(self.begin, self.until, "\n".join(self.logbody))
        self.begin = None
        self.end = None
        self.logbody = []
        return res

    def parse(self, lines):
        for line in lines:
            mo = self.re_yearline.match(line)
            if mo:
                if self.begin is not None: yield self.flush()
                self.year = int(mo.group("year"))
                continue

            mo = self.re_loghead.match(line)
            if mo:
                if self.begin is not None: yield self.flush()
                if mo.group("year"): self.year = int(mo.group("year"))
                date = datetime.date(self.year, MONTHS[mo.group("month")], int(mo.group("day")))
                self.begin = datetime.datetime.combine(date, parsetime(mo.group("start")))
                if mo.group("end"):
                    self.until = datetime.datetime.combine(date, parsetime(mo.group("end")))
                    if self.until < self.begin:
                        # Deal with intervals across midnight
                        self.until += datetime.timedelta(days=1)
                else:
                    self.until = None
                continue

            self.logbody.append(line)
        if self.begin is not None: yield self.flush()


class Project(object):
    def __init__(self, path, basename="ore"):
        self.path = path
        self.name = os.path.basename(path)
        self.fname = os.path.join(self.path, basename)
        self.tags = set()
        self.editor = os.environ.get("EDITOR","vim")
        # TODO: make configurable, use as default of no Tags: header is found
        # in metadata
        if "dev/deb" in self.path: self.tags.add("debian")
        if "lavori/truelite" in self.path: self.tags.add("truelite")

    def load(self):
        self.meta = {}
        self.log = []
        self.body = None

        re_secsep = re.compile("\n\n+")

        with open(self.fname) as fd:
            body = fd.read()

        # Split on the first empty line
        t = re_secsep.split(body, 1)
        if len(t) == 1:
            head, body = t[0], ""
        else:
            head, body = t
        if not LogParser.re_yearline.match(head) and not LogParser.re_loghead.match(head):
            # There seems to be metadata: parse it as RFC822 fields
            import email
            self.meta = dict(email.message_from_string(head))

            # Extract the log from the rest
            t = re_secsep.split(body, 1)
            if len(t) == 1:
                head, body = "", t[0]
            else:
                head, body = t

        # Parse head as log entries
        self.log = list(LogParser().parse(head.split("\n")))

        # Parse/store body
        self.body = body

    @property
    def last_updated(self):
        """
        Datetime when this project was last updated
        """
        if not self.log: return None
        last = self.log[-1]
        if last.until: return last.until
        return datetime.datetime.now()

    @property
    def elapsed(self):
        mins = 0
        for l in self.log:
            mins += l.duration
        return mins

    @property
    def formatted_elapsed(self):
        return format_duration(self.elapsed)

    @property
    def formatted_tags(self):
        return ", ".join(sorted(self.tags))

    def from_cp(self, cp):
        """
        Load information about this Project from a ConfigParser
        """
        secname = "dir %s" % self.path
        if not cp.has_section(secname):
            return

        if cp.has_option(secname, "name"):
            self.name = cp.get(secname, "name")

    def to_cp(self, cp):
        """
        Store information about this Project in a ConfigParser
        """
        secname = "dir %s" % self.path
        cp.add_section(secname)
        cp.set(secname, "name", self.name)

    def spawn_terminal(self, with_editor=False):
        with open("/dev/null", "rw+") as devnull:
            cmdline = [
                "x-terminal-emulator",
            ]
            if with_editor:
                cmdline.append("-e")
<<<<<<< HEAD
                cmdline.append("bash")
                cmdline.append("-c")
                cmdline.append("vim ore")
=======
                cmdline.append(self.editor+" ore")
>>>>>>> 6d0114c8
            p = subprocess.Popen(cmdline, stdin=devnull, stdout=devnull, stderr=devnull, cwd=self.path, close_fds=True)

    def run_editor(self):
        p = subprocess.Popen([self.editor, "ore"], cwd=self.path, close_fds=True)
        p.wait()

    def summary(self, out=sys.stdout):
        mins = self.elapsed
        lu = self.last_updated
        stats = []
        if self.tags:
            stats.append("tags: %s" % ",".join(sorted(self.tags)))
        if lu is None:
            stats.append("never updated")
        else:
            stats.extend([
                "%d log entries" % len(self.log),
                "%s" % format_duration(mins),
                "last %s (%s ago)" % (
                    self.last_updated.strftime("%Y-%m-%d %H:%M"),
                    format_td(datetime.datetime.now() - self.last_updated)),
            ])
        print "%s\t%s" % (self.name, ", ".join(stats))
<|MERGE_RESOLUTION|>--- conflicted
+++ resolved
@@ -212,13 +212,7 @@
             ]
             if with_editor:
                 cmdline.append("-e")
-<<<<<<< HEAD
-                cmdline.append("bash")
-                cmdline.append("-c")
-                cmdline.append("vim ore")
-=======
                 cmdline.append(self.editor+" ore")
->>>>>>> 6d0114c8
             p = subprocess.Popen(cmdline, stdin=devnull, stdout=devnull, stderr=devnull, cwd=self.path, close_fds=True)
 
     def run_editor(self):
