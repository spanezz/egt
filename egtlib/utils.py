--- conflicted
+++ resolved
@@ -1,19 +1,12 @@
-from __future__ import annotations
-
 import datetime
 import fcntl
 import os
 import os.path
 import select
-<<<<<<< HEAD
 import subprocess
 import tempfile
 from typing import IO
-
-=======
-import datetime
 from collections import defaultdict
->>>>>>> 086a5f5e
 
 def today() -> datetime.date:
     """
@@ -61,12 +54,6 @@
     return True
 
 
-<<<<<<< HEAD
-def format_duration(mins: int, tabular: bool = False) -> str:
-    """
-    Format a time duration in minutes
-    """
-=======
 class SummaryCol:
     def __init__(self, label, align, func=None):
         self.label = label
@@ -119,8 +106,10 @@
         return "%s ago" % format_td(self.now - p.last_updated, tabular=True) if p.last_updated else "--"
 
 
-def format_duration(mins: int, tabular: bool = False):
->>>>>>> 086a5f5e
+def format_duration(mins: int, tabular: bool = False) -> str:
+    """
+    Format a time duration in minutes
+    """
     h = mins / 60
     m = mins % 60
     if tabular:
